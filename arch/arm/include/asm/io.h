--- conflicted
+++ resolved
@@ -26,12 +26,8 @@
 #include <linux/types.h>
 #include <asm/byteorder.h>
 #include <asm/memory.h>
-<<<<<<< HEAD
 #include <asm-generic/pci_iomap.h>
-=======
-#include <asm/system.h>
 #include <mach/msm_rtb.h>
->>>>>>> 3f6240f3
 
 /*
  * ISA I/O bus memory addresses are 1:1 with the physical address.
@@ -308,26 +304,11 @@
  * Documentation/io-mapping.txt.
  *
  */
-<<<<<<< HEAD
 #define ioremap(cookie,size)		__arm_ioremap((cookie), (size), MT_DEVICE)
 #define ioremap_nocache(cookie,size)	__arm_ioremap((cookie), (size), MT_DEVICE)
 #define ioremap_cached(cookie,size)	__arm_ioremap((cookie), (size), MT_DEVICE_CACHED)
 #define ioremap_wc(cookie,size)		__arm_ioremap((cookie), (size), MT_DEVICE_WC)
 #define iounmap				__arm_iounmap
-=======
-#ifndef __arch_ioremap
-#define __arch_ioremap			__arm_ioremap
-#define __arch_iounmap			__iounmap
-#endif
-
-#define ioremap(cookie,size)		__arch_ioremap((cookie), (size), MT_DEVICE)
-#define ioremap_nocache(cookie,size)	__arch_ioremap((cookie), (size), MT_DEVICE)
-#define ioremap_strongly_ordered(cookie, size)  __arch_ioremap(cookie, size, \
-						MT_DEVICE_STRONGLY_ORDERED)
-#define ioremap_cached(cookie,size)	__arch_ioremap((cookie), (size), MT_DEVICE_CACHED)
-#define ioremap_wc(cookie,size)		__arch_ioremap((cookie), (size), MT_DEVICE_WC)
-#define iounmap				__arch_iounmap
->>>>>>> 3f6240f3
 
 /*
  * io{read,write}{8,16,32} macros
