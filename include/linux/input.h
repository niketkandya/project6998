--- conflicted
+++ resolved
@@ -157,11 +157,8 @@
 #define EVIOCGSUSPENDBLOCK	_IOR('E', 0x91, int)			/* get suspend block enable */
 #define EVIOCSSUSPENDBLOCK	_IOW('E', 0x91, int)			/* set suspend block enable */
 
-<<<<<<< HEAD
 #define EVIOCSCLOCKID		_IOW('E', 0xa0, int)			/* Set clockid to be used for timestamps */
 
-=======
->>>>>>> 3f6240f3
 /*
  * Device properties and quirks
  */
@@ -848,15 +845,11 @@
 #define SW_KEYPAD_SLIDE		0x0a  /* set = keypad slide out */
 #define SW_FRONT_PROXIMITY	0x0b  /* set = front proximity sensor active */
 #define SW_ROTATE_LOCK		0x0c  /* set = rotate locked/disabled */
-<<<<<<< HEAD
 #define SW_LINEIN_INSERT	0x0d  /* set = inserted */
-#define SW_MAX			0x0f
-=======
-#define SW_HPHL_OVERCURRENT	0x0d  /* set = over current on left hph */
-#define SW_HPHR_OVERCURRENT	0x0e  /* set = over current on right hph */
-#define SW_UNSUPPORT_INSERT	0x0f  /* set = unsupported device inserted */
-#define SW_MAX			0x10
->>>>>>> 3f6240f3
+#define SW_HPHL_OVERCURRENT    0x0e  /* set = over current on left hph */
+#define SW_HPHR_OVERCURRENT    0x0f  /* set = over current on right hph */
+#define SW_UNSUPPORT_INSERT	0x10  /* set = unsupported device inserted */
+#define SW_MAX			0x20
 #define SW_CNT			(SW_MAX+1)
 
 /*
