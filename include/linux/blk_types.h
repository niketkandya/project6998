/*
 * Block data types and constants.  Directly include this file only to
 * break include dependency loop.
 */
#ifndef __LINUX_BLK_TYPES_H
#define __LINUX_BLK_TYPES_H

#ifdef CONFIG_BLOCK

#include <linux/types.h>

struct bio_set;
struct bio;
struct bio_integrity_payload;
struct page;
struct block_device;
typedef void (bio_end_io_t) (struct bio *, int);
typedef void (bio_destructor_t) (struct bio *);

/*
 * was unsigned short, but we might as well be ready for > 64kB I/O pages
 */
struct bio_vec {
	struct page	*bv_page;
	unsigned int	bv_len;
	unsigned int	bv_offset;
};

/*
 * main unit of I/O for the block layer and lower layers (ie drivers and
 * stacking drivers)
 */
struct bio {
	sector_t		bi_sector;	/* device address in 512 byte
						   sectors */
	struct bio		*bi_next;	/* request queue link */
	struct block_device	*bi_bdev;
	unsigned long		bi_flags;	/* status, command, etc */
	unsigned long		bi_rw;		/* bottom bits READ/WRITE,
						 * top bits priority
						 */

	unsigned short		bi_vcnt;	/* how many bio_vec's */
	unsigned short		bi_idx;		/* current index into bvl_vec */

	/* Number of segments in this BIO after
	 * physical address coalescing is performed.
	 */
	unsigned int		bi_phys_segments;

	unsigned int		bi_size;	/* residual I/O count */

	/*
	 * To keep track of the max segment size, we account for the
	 * sizes of the first and last mergeable segments in this bio.
	 */
	unsigned int		bi_seg_front_size;
	unsigned int		bi_seg_back_size;

	unsigned int		bi_max_vecs;	/* max bvl_vecs we can hold */

	atomic_t		bi_cnt;		/* pin count */

	struct bio_vec		*bi_io_vec;	/* the actual vec list */

	bio_end_io_t		*bi_end_io;

	void			*bi_private;
#if defined(CONFIG_BLK_DEV_INTEGRITY)
	struct bio_integrity_payload *bi_integrity;  /* data integrity */
#endif

	bio_destructor_t	*bi_destructor;	/* destructor */

	/*
	 * We can inline a number of vecs at the end of the bio, to avoid
	 * double allocations for a small number of bio_vecs. This member
	 * MUST obviously be kept at the very end of the bio.
	 */
	struct bio_vec		bi_inline_vecs[0];
};

/*
 * bio flags
 */
#define BIO_UPTODATE	0	/* ok after I/O completion */
#define BIO_RW_BLOCK	1	/* RW_AHEAD set, and read/write would block */
#define BIO_EOF		2	/* out-out-bounds error */
#define BIO_SEG_VALID	3	/* bi_phys_segments valid */
#define BIO_CLONED	4	/* doesn't own data */
#define BIO_BOUNCED	5	/* bio is a bounce bio */
#define BIO_USER_MAPPED 6	/* contains user pages */
#define BIO_EOPNOTSUPP	7	/* not supported */
#define BIO_NULL_MAPPED 8	/* contains invalid user pages */
#define BIO_FS_INTEGRITY 9	/* fs owns integrity data, not block layer */
#define BIO_QUIET	10	/* Make BIO Quiet */
#define BIO_MAPPED_INTEGRITY 11/* integrity metadata has been remapped */
#define bio_flagged(bio, flag)	((bio)->bi_flags & (1 << (flag)))

/*
 * top 4 bits of bio flags indicate the pool this bio came from
 */
#define BIO_POOL_BITS		(4)
#define BIO_POOL_NONE		((1UL << BIO_POOL_BITS) - 1)
#define BIO_POOL_OFFSET		(BITS_PER_LONG - BIO_POOL_BITS)
#define BIO_POOL_MASK		(1UL << BIO_POOL_OFFSET)
#define BIO_POOL_IDX(bio)	((bio)->bi_flags >> BIO_POOL_OFFSET)

#endif /* CONFIG_BLOCK */

/*
 * Request flags.  For use in the cmd_flags field of struct request, and in
 * bi_rw of struct bio.  Note that some flags are only valid in either one.
 */
enum rq_flag_bits {
	/* common flags */
	__REQ_WRITE,		/* not set, read. set, write */
	__REQ_FAILFAST_DEV,	/* no driver retries of device errors */
	__REQ_FAILFAST_TRANSPORT, /* no driver retries of transport errors */
	__REQ_FAILFAST_DRIVER,	/* no driver retries of driver errors */

	__REQ_SYNC,		/* request is sync (sync write or read) */
	__REQ_META,		/* metadata io request */
	__REQ_PRIO,		/* boost priority in cfq */
	__REQ_DISCARD,		/* request to discard sectors */
	__REQ_SECURE,		/* secure discard (used with __REQ_DISCARD) */

	__REQ_NOIDLE,		/* don't anticipate more IO after this one */
	__REQ_FUA,		/* forced unit access */
	__REQ_FLUSH,		/* request for cache flush */

	/* bio only flags */
	__REQ_RAHEAD,		/* read ahead, can fail anytime */
	__REQ_THROTTLED,	/* This bio has already been subjected to
				 * throttling rules. Don't do it again. */

	/* request only flags */
	__REQ_SORTED,		/* elevator knows about this request */
	__REQ_SOFTBARRIER,	/* may not be passed by ioscheduler */
	__REQ_NOMERGE,		/* don't touch this for merging */
	__REQ_STARTED,		/* drive already may have started this one */
	__REQ_DONTPREP,		/* don't call prep for this one */
	__REQ_QUEUED,		/* uses queueing */
	__REQ_ELVPRIV,		/* elevator private data attached */
	__REQ_FAILED,		/* set if the request failed */
	__REQ_QUIET,		/* don't worry about errors */
	__REQ_PREEMPT,		/* set for "ide_preempt" requests */
	__REQ_ALLOCED,		/* request came from our alloc pool */
	__REQ_COPY_USER,	/* contains copies of user pages */
	__REQ_FLUSH_SEQ,	/* request for flush sequence */
	__REQ_IO_STAT,		/* account I/O stat */
	__REQ_MIXED_MERGE,	/* merge of different types, fail separately */
<<<<<<< HEAD
=======
	__REQ_SECURE,		/* secure discard (used with __REQ_DISCARD) */
	__REQ_SANITIZE,		/* sanitize */
>>>>>>> 3f6240f3
	__REQ_NR_BITS,		/* stops here */
};

#define REQ_WRITE		(1 << __REQ_WRITE)
#define REQ_FAILFAST_DEV	(1 << __REQ_FAILFAST_DEV)
#define REQ_FAILFAST_TRANSPORT	(1 << __REQ_FAILFAST_TRANSPORT)
#define REQ_FAILFAST_DRIVER	(1 << __REQ_FAILFAST_DRIVER)
#define REQ_SYNC		(1 << __REQ_SYNC)
#define REQ_META		(1 << __REQ_META)
#define REQ_PRIO		(1 << __REQ_PRIO)
#define REQ_DISCARD		(1 << __REQ_DISCARD)
#define REQ_SANITIZE		(1 << __REQ_SANITIZE)
#define REQ_NOIDLE		(1 << __REQ_NOIDLE)

#define REQ_FAILFAST_MASK \
	(REQ_FAILFAST_DEV | REQ_FAILFAST_TRANSPORT | REQ_FAILFAST_DRIVER)
#define REQ_COMMON_MASK \
<<<<<<< HEAD
	(REQ_WRITE | REQ_FAILFAST_MASK | REQ_SYNC | REQ_META | REQ_PRIO | \
	 REQ_DISCARD | REQ_NOIDLE | REQ_FLUSH | REQ_FUA | REQ_SECURE)
=======
	(REQ_WRITE | REQ_FAILFAST_MASK | REQ_SYNC | REQ_META | REQ_DISCARD | \
	 REQ_NOIDLE | REQ_FLUSH | REQ_FUA | REQ_SECURE | REQ_SANITIZE)
>>>>>>> 3f6240f3
#define REQ_CLONE_MASK		REQ_COMMON_MASK

#define REQ_RAHEAD		(1 << __REQ_RAHEAD)
#define REQ_THROTTLED		(1 << __REQ_THROTTLED)

#define REQ_SORTED		(1 << __REQ_SORTED)
#define REQ_SOFTBARRIER		(1 << __REQ_SOFTBARRIER)
#define REQ_FUA			(1 << __REQ_FUA)
#define REQ_NOMERGE		(1 << __REQ_NOMERGE)
#define REQ_STARTED		(1 << __REQ_STARTED)
#define REQ_DONTPREP		(1 << __REQ_DONTPREP)
#define REQ_QUEUED		(1 << __REQ_QUEUED)
#define REQ_ELVPRIV		(1 << __REQ_ELVPRIV)
#define REQ_FAILED		(1 << __REQ_FAILED)
#define REQ_QUIET		(1 << __REQ_QUIET)
#define REQ_PREEMPT		(1 << __REQ_PREEMPT)
#define REQ_ALLOCED		(1 << __REQ_ALLOCED)
#define REQ_COPY_USER		(1 << __REQ_COPY_USER)
#define REQ_FLUSH		(1 << __REQ_FLUSH)
#define REQ_FLUSH_SEQ		(1 << __REQ_FLUSH_SEQ)
#define REQ_IO_STAT		(1 << __REQ_IO_STAT)
#define REQ_MIXED_MERGE		(1 << __REQ_MIXED_MERGE)
#define REQ_SECURE		(1 << __REQ_SECURE)

#endif /* __LINUX_BLK_TYPES_H */<|MERGE_RESOLUTION|>--- conflicted
+++ resolved
@@ -150,11 +150,7 @@
 	__REQ_FLUSH_SEQ,	/* request for flush sequence */
 	__REQ_IO_STAT,		/* account I/O stat */
 	__REQ_MIXED_MERGE,	/* merge of different types, fail separately */
-<<<<<<< HEAD
-=======
-	__REQ_SECURE,		/* secure discard (used with __REQ_DISCARD) */
 	__REQ_SANITIZE,		/* sanitize */
->>>>>>> 3f6240f3
 	__REQ_NR_BITS,		/* stops here */
 };
 
@@ -172,13 +168,9 @@
 #define REQ_FAILFAST_MASK \
 	(REQ_FAILFAST_DEV | REQ_FAILFAST_TRANSPORT | REQ_FAILFAST_DRIVER)
 #define REQ_COMMON_MASK \
-<<<<<<< HEAD
 	(REQ_WRITE | REQ_FAILFAST_MASK | REQ_SYNC | REQ_META | REQ_PRIO | \
-	 REQ_DISCARD | REQ_NOIDLE | REQ_FLUSH | REQ_FUA | REQ_SECURE)
-=======
-	(REQ_WRITE | REQ_FAILFAST_MASK | REQ_SYNC | REQ_META | REQ_DISCARD | \
-	 REQ_NOIDLE | REQ_FLUSH | REQ_FUA | REQ_SECURE | REQ_SANITIZE)
->>>>>>> 3f6240f3
+	 REQ_DISCARD | REQ_NOIDLE | REQ_FLUSH | REQ_FUA | REQ_SECURE | \
+	 REQ_SANITIZE)
 #define REQ_CLONE_MASK		REQ_COMMON_MASK
 
 #define REQ_RAHEAD		(1 << __REQ_RAHEAD)
