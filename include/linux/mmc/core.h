/*
 *  linux/include/linux/mmc/core.h
 *
 * This program is free software; you can redistribute it and/or modify
 * it under the terms of the GNU General Public License version 2 as
 * published by the Free Software Foundation.
 */
#ifndef LINUX_MMC_CORE_H
#define LINUX_MMC_CORE_H

#include <linux/interrupt.h>
#include <linux/completion.h>

struct request;
struct mmc_data;
struct mmc_request;

struct mmc_command {
	u32			opcode;
	u32			arg;
#define MMC_CMD23_ARG_REL_WR	(1 << 31)
#define MMC_CMD23_ARG_PACKED	((0 << 31) | (1 << 30))
#define MMC_CMD23_ARG_TAG_REQ	(1 << 29)
	u32			resp[4];
	unsigned int		flags;		/* expected response type */
#define MMC_RSP_PRESENT	(1 << 0)
#define MMC_RSP_136	(1 << 1)		/* 136 bit response */
#define MMC_RSP_CRC	(1 << 2)		/* expect valid crc */
#define MMC_RSP_BUSY	(1 << 3)		/* card may send busy */
#define MMC_RSP_OPCODE	(1 << 4)		/* response contains opcode */

#define MMC_CMD_MASK	(3 << 5)		/* non-SPI command type */
#define MMC_CMD_AC	(0 << 5)
#define MMC_CMD_ADTC	(1 << 5)
#define MMC_CMD_BC	(2 << 5)
#define MMC_CMD_BCR	(3 << 5)

#define MMC_RSP_SPI_S1	(1 << 7)		/* one status byte */
#define MMC_RSP_SPI_S2	(1 << 8)		/* second byte */
#define MMC_RSP_SPI_B4	(1 << 9)		/* four data bytes */
#define MMC_RSP_SPI_BUSY (1 << 10)		/* card may send busy */

/*
 * These are the native response types, and correspond to valid bit
 * patterns of the above flags.  One additional valid pattern
 * is all zeros, which means we don't expect a response.
 */
#define MMC_RSP_NONE	(0)
#define MMC_RSP_R1	(MMC_RSP_PRESENT|MMC_RSP_CRC|MMC_RSP_OPCODE)
#define MMC_RSP_R1B	(MMC_RSP_PRESENT|MMC_RSP_CRC|MMC_RSP_OPCODE|MMC_RSP_BUSY)
#define MMC_RSP_R2	(MMC_RSP_PRESENT|MMC_RSP_136|MMC_RSP_CRC)
#define MMC_RSP_R3	(MMC_RSP_PRESENT)
#define MMC_RSP_R4	(MMC_RSP_PRESENT)
#define MMC_RSP_R5	(MMC_RSP_PRESENT|MMC_RSP_CRC|MMC_RSP_OPCODE)
#define MMC_RSP_R6	(MMC_RSP_PRESENT|MMC_RSP_CRC|MMC_RSP_OPCODE)
#define MMC_RSP_R7	(MMC_RSP_PRESENT|MMC_RSP_CRC|MMC_RSP_OPCODE)

#define mmc_resp_type(cmd)	((cmd)->flags & (MMC_RSP_PRESENT|MMC_RSP_136|MMC_RSP_CRC|MMC_RSP_BUSY|MMC_RSP_OPCODE))

/*
 * These are the SPI response types for MMC, SD, and SDIO cards.
 * Commands return R1, with maybe more info.  Zero is an error type;
 * callers must always provide the appropriate MMC_RSP_SPI_Rx flags.
 */
#define MMC_RSP_SPI_R1	(MMC_RSP_SPI_S1)
#define MMC_RSP_SPI_R1B	(MMC_RSP_SPI_S1|MMC_RSP_SPI_BUSY)
#define MMC_RSP_SPI_R2	(MMC_RSP_SPI_S1|MMC_RSP_SPI_S2)
#define MMC_RSP_SPI_R3	(MMC_RSP_SPI_S1|MMC_RSP_SPI_B4)
#define MMC_RSP_SPI_R4	(MMC_RSP_SPI_S1|MMC_RSP_SPI_B4)
#define MMC_RSP_SPI_R5	(MMC_RSP_SPI_S1|MMC_RSP_SPI_S2)
#define MMC_RSP_SPI_R7	(MMC_RSP_SPI_S1|MMC_RSP_SPI_B4)

#define mmc_spi_resp_type(cmd)	((cmd)->flags & \
		(MMC_RSP_SPI_S1|MMC_RSP_SPI_BUSY|MMC_RSP_SPI_S2|MMC_RSP_SPI_B4))

/*
 * These are the command types.
 */
#define mmc_cmd_type(cmd)	((cmd)->flags & MMC_CMD_MASK)

	unsigned int		retries;	/* max number of retries */
	unsigned int		error;		/* command error */

/*
 * Standard errno values are used for errors, but some have specific
 * meaning in the MMC layer:
 *
 * ETIMEDOUT    Card took too long to respond
 * EILSEQ       Basic format problem with the received or sent data
 *              (e.g. CRC check failed, incorrect opcode in response
 *              or bad end bit)
 * EINVAL       Request cannot be performed because of restrictions
 *              in hardware and/or the driver
 * ENOMEDIUM    Host can determine that the slot is empty and is
 *              actively failing requests
 */

	unsigned int		cmd_timeout_ms;	/* in milliseconds */

	struct mmc_data		*data;		/* data segment associated with cmd */
	struct mmc_request	*mrq;		/* associated request */
};

struct mmc_data {
	unsigned int		timeout_ns;	/* data timeout (in ns, max 80ms) */
	unsigned int		timeout_clks;	/* data timeout (in clocks) */
	unsigned int		blksz;		/* data block size */
	unsigned int		blocks;		/* number of blocks */
	unsigned int		error;		/* data error */
	unsigned int		flags;

#define MMC_DATA_WRITE	(1 << 8)
#define MMC_DATA_READ	(1 << 9)
#define MMC_DATA_STREAM	(1 << 10)

	unsigned int		bytes_xfered;

	struct mmc_command	*stop;		/* stop command */
	struct mmc_request	*mrq;		/* associated request */

	unsigned int		sg_len;		/* size of scatter list */
	struct scatterlist	*sg;		/* I/O scatter list */
	s32			host_cookie;	/* host private data */
};

struct mmc_request {
	struct mmc_command	*sbc;		/* SET_BLOCK_COUNT for multiblock */
	struct mmc_command	*cmd;
	struct mmc_data		*data;
	struct mmc_command	*stop;

	struct completion	completion;
	void			(*done)(struct mmc_request *);/* completion function */
};

struct mmc_host;
struct mmc_card;
struct mmc_async_req;

<<<<<<< HEAD
=======
extern int mmc_interrupt_bkops(struct mmc_card *);
extern int mmc_read_bkops_status(struct mmc_card *);
extern int mmc_is_exception_event(struct mmc_card *, unsigned int);
>>>>>>> 3f6240f3
extern struct mmc_async_req *mmc_start_req(struct mmc_host *,
					   struct mmc_async_req *, int *);
extern int mmc_interrupt_hpi(struct mmc_card *);
extern void mmc_wait_for_req(struct mmc_host *, struct mmc_request *);
extern int mmc_wait_for_cmd(struct mmc_host *, struct mmc_command *, int);
extern int mmc_app_cmd(struct mmc_host *, struct mmc_card *);
extern int mmc_wait_for_app_cmd(struct mmc_host *, struct mmc_card *,
	struct mmc_command *, int);
extern int mmc_switch(struct mmc_card *, u8, u8, u8, unsigned int);
extern int mmc_send_ext_csd(struct mmc_card *card, u8 *ext_csd);

#define MMC_ERASE_ARG		0x00000000
#define MMC_SECURE_ERASE_ARG	0x80000000
#define MMC_TRIM_ARG		0x00000001
#define MMC_DISCARD_ARG		0x00000003
#define MMC_SECURE_TRIM1_ARG	0x80000001
#define MMC_SECURE_TRIM2_ARG	0x80008000

#define MMC_SECURE_ARGS		0x80000000
#define MMC_TRIM_ARGS		0x00008001

extern int mmc_erase(struct mmc_card *card, unsigned int from, unsigned int nr,
		     unsigned int arg);
extern int mmc_can_erase(struct mmc_card *card);
extern int mmc_can_trim(struct mmc_card *card);
extern int mmc_can_discard(struct mmc_card *card);
extern int mmc_can_sanitize(struct mmc_card *card);
extern int mmc_can_secure_erase_trim(struct mmc_card *card);
extern int mmc_erase_group_aligned(struct mmc_card *card, unsigned int from,
				   unsigned int nr);
<<<<<<< HEAD
=======
extern void mmc_start_bkops(struct mmc_card *card);
>>>>>>> 3f6240f3
extern unsigned int mmc_calc_max_discard(struct mmc_card *card);

extern int mmc_set_blocklen(struct mmc_card *card, unsigned int blocklen);
extern int mmc_hw_reset(struct mmc_host *host);
extern int mmc_hw_reset_check(struct mmc_host *host);
extern int mmc_can_reset(struct mmc_card *card);

extern void mmc_set_data_timeout(struct mmc_data *, const struct mmc_card *);
extern unsigned int mmc_align_data_size(struct mmc_card *, unsigned int);

extern int __mmc_claim_host(struct mmc_host *host, atomic_t *abort);
extern void mmc_release_host(struct mmc_host *host);
extern int mmc_try_claim_host(struct mmc_host *host);
extern void mmc_set_ios(struct mmc_host *host);
extern int mmc_detect_card_removed(struct mmc_host *host);
extern int mmc_flush_cache(struct mmc_card *);

extern int mmc_flush_cache(struct mmc_card *);

extern int mmc_detect_card_removed(struct mmc_host *host);

/**
 *	mmc_claim_host - exclusively claim a host
 *	@host: mmc host to claim
 *
 *	Claim a host for a set of operations.
 */
static inline void mmc_claim_host(struct mmc_host *host)
{
	__mmc_claim_host(host, NULL);
}

extern u32 mmc_vddrange_to_ocrmask(int vdd_min, int vdd_max);

#endif /* LINUX_MMC_CORE_H */<|MERGE_RESOLUTION|>--- conflicted
+++ resolved
@@ -137,12 +137,9 @@
 struct mmc_card;
 struct mmc_async_req;
 
-<<<<<<< HEAD
-=======
 extern int mmc_interrupt_bkops(struct mmc_card *);
 extern int mmc_read_bkops_status(struct mmc_card *);
 extern int mmc_is_exception_event(struct mmc_card *, unsigned int);
->>>>>>> 3f6240f3
 extern struct mmc_async_req *mmc_start_req(struct mmc_host *,
 					   struct mmc_async_req *, int *);
 extern int mmc_interrupt_hpi(struct mmc_card *);
@@ -173,10 +170,7 @@
 extern int mmc_can_secure_erase_trim(struct mmc_card *card);
 extern int mmc_erase_group_aligned(struct mmc_card *card, unsigned int from,
 				   unsigned int nr);
-<<<<<<< HEAD
-=======
 extern void mmc_start_bkops(struct mmc_card *card);
->>>>>>> 3f6240f3
 extern unsigned int mmc_calc_max_discard(struct mmc_card *card);
 
 extern int mmc_set_blocklen(struct mmc_card *card, unsigned int blocklen);
